--- conflicted
+++ resolved
@@ -8,11 +8,7 @@
 setup(
     name="sgnlp",
     packages=find_packages(),
-<<<<<<< HEAD
-    version="0.0.1",
-=======
     version="0.1.1",
->>>>>>> 03f0fda8
     description="Machine learning models from Singapore's NLP research community",
     long_description=long_description,
     long_description_content_type='text/markdown',
